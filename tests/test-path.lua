local path = require 'pl.path'
asserteq = require 'pl.test'.asserteq

function quote(s)
	return '"'..s..'"'
end

function print2(s1,s2)
	print(quote(s1),quote(s2))
end

function testpath(pth,p1,p2,p3)
    local dir,rest = path.splitpath(pth)
    local name,ext = path.splitext(rest)
    asserteq(dir,p1)
    asserteq(name,p2)
    asserteq(ext,p3)
end

testpath ([[/bonzo/dog_stuff/cat.txt]],[[/bonzo/dog_stuff]],'cat','.txt')
testpath ([[/bonzo/dog/cat/fred.stuff]],'/bonzo/dog/cat','fred','.stuff')
testpath ([[../../alice/jones]],'../../alice','jones','')
testpath ([[alice]],'','alice','')
testpath ([[/path-to/dog/]],[[/path-to/dog]],'','')

asserteq( path.isdir( "../doc" ), true )
asserteq( path.isdir( "../doc/config.ld" ), false )

asserteq( path.isfile( "../doc" ), false )
asserteq( path.isfile( "../doc/config.ld" ), true )

local norm = path.normpath
local p = norm '/a/b'

asserteq(norm '/a/fred/../b',p)
asserteq(norm '/a//b',p)

function testnorm(p1,p2)
    asserteq(norm(p1):gsub('\\','/'), p2)
end

testnorm('a/b/..','a')
testnorm('a/b/../..','.')
testnorm('a/b/../c/../../d','d')
testnorm('a/.','a')
testnorm('a/./','a')
testnorm('a/b/.././..','.')
testnorm('../../a/b','../../a/b')
testnorm('../../a/b/../../','../..')
testnorm('../../a/b/../c','../../a/c')
testnorm('./../../a/b/../c','../../a/c')
testnorm('a/..b', 'a/..b')
testnorm('./a', 'a')
testnorm('a/.', 'a')
testnorm('a/', 'a')
testnorm('/a', '/a')
<<<<<<< HEAD
testnorm('///a', '/a')

if path.is_windows then
  asserteq(norm [[\a\.\b]],p)
  -- UNC paths
  asserteq(norm [[\\bonzo\..\dog]], [[\\dog]])
  asserteq(norm [[\\?\c:\bonzo\dog\.\]],[[\\?\c:\bonzo\dog]])
else
  testnorm('//a', '//a')
=======

if path.is_windows then
    testnorm('C://a', 'C:/a')
    testnorm('C:/../a', 'C:/../a')
    asserteq(norm [[\a\.\b]], p)
    -- UNC paths
    asserteq(norm [[\\bonzo\..\dog]], [[\\dog]])
    asserteq(norm [[\\?\c:\bonzo\dog\.\]], [[\\?\c:\bonzo\dog]])
else
    testnorm('//a', '//a')
    testnorm('///a', '/a')
>>>>>>> a756c45f
end

asserteq(norm '1/2/../3/4/../5',norm '1/3/5')

assert(path.join("somepath",".") == "somepath"..path.sep..".")
assert(path.join(".","readme.txt") == "."..path.sep.."readme.txt")
assert(path.join("/a_dir", "abs_path/") == "/a_dir"..path.sep.."abs_path/")
assert(path.join("a_dir", "/abs_path/") == "/abs_path/")
assert(path.join("a_dir", "/abs_path/", "/abs_path2/") == "/abs_path2/")
assert(path.join("a_dir", "/abs_path/", "not_abs_path2/") == "/abs_path/not_abs_path2/")
assert(path.join("a_dir", "/abs_path/", "not_abs_path2/", "/abs_path3/", "not_abs_path4/") == "/abs_path3/not_abs_path4/")
assert(path.join("first","second","third") == "first"..path.sep.."second"..path.sep.."third")
assert(path.join("first","second","") == "first"..path.sep.."second"..path.sep)
assert(path.join("first","","third") == "first"..path.sep.."third")
assert(path.join("","second","third") == "second"..path.sep.."third")
assert(path.join("","") == "")
<|MERGE_RESOLUTION|>--- conflicted
+++ resolved
@@ -54,17 +54,6 @@
 testnorm('a/.', 'a')
 testnorm('a/', 'a')
 testnorm('/a', '/a')
-<<<<<<< HEAD
-testnorm('///a', '/a')
-
-if path.is_windows then
-  asserteq(norm [[\a\.\b]],p)
-  -- UNC paths
-  asserteq(norm [[\\bonzo\..\dog]], [[\\dog]])
-  asserteq(norm [[\\?\c:\bonzo\dog\.\]],[[\\?\c:\bonzo\dog]])
-else
-  testnorm('//a', '//a')
-=======
 
 if path.is_windows then
     testnorm('C://a', 'C:/a')
@@ -76,7 +65,6 @@
 else
     testnorm('//a', '//a')
     testnorm('///a', '/a')
->>>>>>> a756c45f
 end
 
 asserteq(norm '1/2/../3/4/../5',norm '1/3/5')
